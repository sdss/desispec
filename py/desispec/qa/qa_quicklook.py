--- conflicted
+++ resolved
@@ -13,11 +13,7 @@
 import datetime
 from astropy.time import Time
 from desispec.qa import qalib
-<<<<<<< HEAD
-from desiutil.io import yamlify
-=======
 from desispec.io import qa
->>>>>>> f9909232
 
 qlog=qllogger.QLLogger("QuickLook",0)
 log=qlog.getlog()
@@ -125,15 +121,8 @@
             qlf_post(retval)  
 
         if qafile is not None:
-<<<<<<< HEAD
-            f=open(qafile,"w")
-            f.write(yaml.dump(yamlify(retval)))
-            log.info("Output QA data is in {}".format(qafile))
-            f.close()
-=======
             outfile = qa.write_qa_ql(qafile,retval)
             log.info("Output QA data is in {}".format(outfile))
->>>>>>> f9909232
         if qafig is not None:
             from desispec.qa.qa_plots_ql import plot_RMS
             plot_RMS(retval,qafig)            
@@ -228,15 +217,8 @@
             qlf_post(retval)      
 
         if qafile is not None:
-<<<<<<< HEAD
-            f=open(qafile,"w")
-            f.write(yaml.dump(yamlify(retval)))
-            log.info("Output QA data is in {}".format(qafile))
-            f.close()
-=======
             outfile = qa.write_qa_ql(qafile,retval)
             log.info("Output QA data is in {}".format(outfile))
->>>>>>> f9909232
         if qafig is not None:
             from desispec.qa.qa_plots_ql import plot_countpix
             plot_countpix(retval,qafig)
@@ -345,15 +327,8 @@
             qlf_post(retval)    
 
         if qafile is not None:
-<<<<<<< HEAD
-            f=open(qafile,"w")
-            f.write(yaml.dump(yamlify(retval)))
-            log.info("Output QA data is in {}".format(qafile))
-            f.close()
-=======
             outfile = qa.write_qa_ql(qafile,retval)
             log.info("Output QA data is in {}".format(outfile))
->>>>>>> f9909232
         if qafig is not None:
             from desispec.qa.qa_plots_ql import plot_integral
             plot_integral(retval,qafig)
@@ -487,15 +462,8 @@
             qlf_post(retval)    
 
         if qafile is not None:
-<<<<<<< HEAD
-            f=open(qafile,"w")
-            f.write(yaml.dump(yamlify(retval)))
-            log.info("Output QA data is in {}".format(qafile))
-            f.close()
-=======
             outfile = qa.write_qa_ql(qafile,retval)
             log.info("Output QA data is in {}".format(outfile))
->>>>>>> f9909232
 
         if qafig is not None:
             from desispec.qa.qa_plots_ql import plot_sky_continuum
@@ -669,15 +637,8 @@
             qlf_post(retval)
 
         if qafile is not None:
-<<<<<<< HEAD
-            f=open(qafile,"w")
-            f.write(yaml.dump(yamlify(retval)))
-            log.info("Output QA data is in {}".format(qafile))
-            f.close()
-=======
             outfile = qa.write_qa_ql(qafile,retval)
             log.info("Output QA data is in {}".format(outfile))
->>>>>>> f9909232
         if qafig is not None:
             from desispec.qa.qa_plots_ql import plot_sky_peaks
             plot_sky_peaks(retval,qafig)
@@ -879,10 +840,7 @@
 
                 xsig=np.array([xsigma1,xsigma2,xsigma3,xsigma4])
                 wsig=np.array([wsigma1,wsigma2,wsigma3,wsigma4])
-<<<<<<< HEAD
-
-=======
->>>>>>> f9909232
+
                 xsigma_avg=np.mean(xsig)
                 wsigma_avg=np.mean(wsig)
                 xsigma.append(xsigma_avg)
@@ -909,14 +867,12 @@
                         xsig_amp3=np.array([xsigma4])
                         wsig_amp1=np.array([wsigma1,wsigma2,wsigma3])
                         wsig_amp3=np.array([wsigma4])
-<<<<<<< HEAD
-
-=======
->>>>>>> f9909232
+
                     xsigma_amp1.append(xsig_amp1)
                     wsigma_amp1.append(wsig_amp1)
                     xsigma_amp3.append(xsig_amp3)
                     wsigma_amp3.append(wsig_amp3)
+
                 if fibermap['FIBER'][i]>260:
                     if camera[0]=="b":
                         xsig_amp2=np.array([xsigma1])
@@ -933,11 +889,7 @@
                         xsig_amp4=np.array([xsigma4])
                         wsig_amp2=np.array([wsigma1,wsigma2,wsigma3])
                         wsig_amp4=np.array([wsigma4])
-<<<<<<< HEAD
-
-
-=======
->>>>>>> f9909232
+
                     xsigma_amp2.append(xsig_amp2)
                     wsigma_amp2.append(wsig_amp2)
                     xsigma_amp4.append(xsig_amp4)
@@ -976,15 +928,8 @@
             qlf_post(retval)    
 
         if qafile is not None:
-<<<<<<< HEAD
-            f=open(qafile,"w")
-            f.write(yaml.dump(yamlify(retval)))
-            log.info("Output QA data is in {}".format(qafile))
-            f.close()
-=======
             outfile = qa.write_qa_ql(qafile,retval)
             log.info("Output QA data is in {}".format(outfile))
->>>>>>> f9909232
         if qafig is not None:
             from desispec.qa.qa_plots_ql import plot_XWSigma
             plot_XWSigma(retval,qafig)
@@ -1082,15 +1027,8 @@
             qlf_post(retval)    
 
         if qafile is not None:
-<<<<<<< HEAD
-            f=open(qafile,"w")
-            f.write(yaml.dump(yamlify(retval)))
-            log.info("Output QA data is in {}".format(qafile))
-            f.close()
-=======
             outfile = qa.write_qa_ql(qafile,retval)
             log.info("Output QA data is in {}".format(outfile))
->>>>>>> f9909232
         if qafig is not None:
             from desispec.qa.qa_plots_ql import plot_bias_overscan
             plot_bias_overscan(retval,qafig)
@@ -1247,15 +1185,8 @@
             qlf_post(retval)    
 
         if qafile is not None:
-<<<<<<< HEAD
-            f=open(qafile,"w")
-            f.write(yaml.dump(yamlify(retval)))
-            log.info("Output QA data is in {}".format(qafile))
-            f.close()
-=======
             outfile = qa.write_qa_ql(qafile,retval)
             log.info("Output QA data is in {}".format(outfile))
->>>>>>> f9909232
         if qafig is not None:
             from desispec.qa.qa_plots_ql import plot_countspectralbins
             plot_countspectralbins(retval,qafig)
@@ -1349,15 +1280,8 @@
             qlf_post(retval)    
 
         if qafile is not None:
-<<<<<<< HEAD
-            f=open(qafile,"w")
-            f.write(yaml.dump(yamlify(retval)))
-            log.info("Output QA data is in {}".format(qafile))
-            f.close()
-=======
             outfile = qa.write_qa_ql(qafile,retval)
             log.info("Output QA data is in {}".format(outfile))
->>>>>>> f9909232
         if qafig is not None:
             from desispec.qa.qa_plots_ql import plot_residuals
             plot_residuals(retval,qafig)
@@ -1448,15 +1372,8 @@
             qlf_post(retval)            
 
         if qafile is not None:
-<<<<<<< HEAD
-            f=open(qafile,"w")
-            f.write(yaml.dump(yamlify(retval)))
-            log.info("Output QA data is in {}".format(qafile))
-            f.close()
-=======
             outfile = qa.write_qa_ql(qafile,retval)
             log.info("Output QA data is in {}".format(outfile))
->>>>>>> f9909232
         if qafig is not None:
             from desispec.qa.qa_plots_ql import plot_SNR
             plot_SNR(retval,qafig)         
