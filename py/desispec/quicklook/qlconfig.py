--- conflicted
+++ resolved
@@ -251,11 +251,7 @@
         """
         dump the PA outputs to respective files. This has to be updated for fframe and sframe files as QL anticipates for dumpintermediate case.
         """
-<<<<<<< HEAD
-        pafilemap={'Preproc': 'preproc', 'Flexure': None, 'BoxcarExtract': 'frame','ResolutionFit': None, 'Extract_QP': 'qframe', 'ComputeFiberflat_QL': 'fiberflat', 'ApplyFiberFlat_QL': 'fframe', 'ApplyFiberFlat_QP': 'fframe', 'SkySub_QL': 'sframe', 'SkySub_QP': 'sframe', 'FluxCalibration': 'cframe'}
-=======
-        pafilemap={'Preproc': 'preproc', 'Flexure': None, 'BoxcarExtract': 'frame','ResolutionFit': None, 'Extract_QP': 'qframe', 'ComputeFiberflat_QL': 'fiberflat', 'ComputeFiberflat_QP': 'fiberflat', 'ApplyFiberFlat_QL': 'fframe', 'ApplyFiberFlat_QP': 'fframe', 'SkySub_QL': 'sframe', 'SkySub_QP': 'sframe'}
->>>>>>> 65d9b6b7
+        pafilemap={'Preproc': 'preproc', 'Flexure': None, 'BoxcarExtract': 'frame','ResolutionFit': None, 'Extract_QP': 'qframe', 'ComputeFiberflat_QL': 'fiberflat', 'ComputeFiberflat_QP': 'fiberflat', 'ApplyFiberFlat_QL': 'fframe', 'ApplyFiberFlat_QP': 'fframe', 'SkySub_QL': 'sframe', 'SkySub_QP': 'sframe', 'FluxCalibration': 'cframe'}
         
         if paname in pafilemap:
             filetype=pafilemap[paname]
@@ -380,18 +376,15 @@
                  'Preproc': 'preproc',
                  'Flexure': 'flexure',
                  'BoxcarExtract': 'boxextract',
+                 'Extract_QP': 'extractqp',
                  'ComputeFiberflat_QL': 'computeflat',
                  'ComputeFiberflat_QP': 'computeflatqp',
                  'ApplyFiberFlat_QL': 'fiberflat',
+                 'ApplyFiberFlat_QP': 'fiberflatqp',
                  'SkySub_QL': 'skysub',
+                 'SkySub_QP': 'skysubqp',
                  'ResolutionFit': 'resfit',
-<<<<<<< HEAD
                  'FluxCalibration': 'fluxcalib'
-=======
-                 'Extract_QP': 'extractqp',
-                 'ApplyFiberFlat_QP': 'fiberflatqp',
-                 'SkySub_QP': 'skysubqp'
->>>>>>> 65d9b6b7
                  }
 
         if paname in filemap:
